--- conflicted
+++ resolved
@@ -40,14 +40,6 @@
 			return err
 		}
 
-<<<<<<< HEAD
-=======
-		if userConfig == nil {
-			return errors.New("config is not loaded")
-		}
-
-
->>>>>>> f190cc4f
 		environ := bbgo.NewEnvironment()
 		if err := environ.ConfigureDatabase(ctx); err != nil {
 			return err
